#!/bin/bash
############################################################
#         SCRIPT TO BUILD SI-OPEN WAVENET VOCODER          #
############################################################
# Edited by Tomoki Hayashi @ Nagoya University

. ./path.sh
. ./cmd.sh

# USER SETTINGS {{{
#######################################
#           STAGE SETTING             #
#######################################
# {{{
# 0: data preparation step
# 1: feature extraction step
# 2: statistics calculation step
# 3: apply noise shaping step
# 4: training step
# 5: decoding step
# 6: restore noise shaping step
# }}}
stage=0123456

#######################################
<<<<<<< HEAD
#            PATH SETTING             #
#######################################
# {{{
# train: train directory name tag
# eval: eval directory name tag
# tag: experiment name tag (if empty, automatically set)
# }}}
ARCTIC_DB_ROOT=downloads
train_spks=(rms clb slt ksp jmk)
eval_spks=(bdl)
tag=

#######################################
=======
>>>>>>> a6100023
#          FEATURE SETTING            #
#######################################
# {{{
# shiftms: shift length in msec (default=5)
# fftl: fft length (default=1024)
# highpass_cutoff: highpass filter cutoff frequency (if 0, will not apply)
# mcep_dim: dimension of mel-cepstrum
# mcep_alpha: alpha value of mel-cepstrum
# mag: coefficient of noise shaping (default=0.5)
# n_jobs: number of parallel jobs
# }}}
shiftms=5
fftl=1024
highpass_cutoff=70
fs=16000
mcep_dim=24
mcep_alpha=0.410
mag=0.5
n_jobs=10

#######################################
#          TRAINING SETTING           #
#######################################
# {{{
# training_spks: training spekaers in arctic
# eval_spks: evaluation spekaers in arctic
# n_quantize: number of quantization
# n_aux: number of aux features
# n_resch: number of residual channels
# n_skipch: number of skip channels
# dilation_depth: dilation depth (e.g. if set 10, max dilation = 2^(10-1))
# dilation_repeat: number of dilation repeats
# kernel_size: kernel size of dilated convolution
# lr: learning rate
# weight_decay: weight decay coef
# iters: number of iterations
# batch_size: batch size
# checkpoints: save model per this number
# use_upsampling: true or false
# use_noise_shaping: true or false
# use_speaker_code: true or false
# }}}
train_spks=(rms clb slt ksp jmk)
eval_spks=(bdl)
n_quantize=256
n_aux=28
n_resch=512
n_skipch=256
dilation_depth=10
dilation_repeat=3
kernel_size=2
lr=1e-4
weight_decay=0.0
iters=200000
batch_size=20000
checkpoints=10000
use_upsampling=true
use_noise_shaping=true
use_speaker_code=false

#######################################
#          DECODING SETTING           #
#######################################
# {{{
# outdir: directory to save decoded wav dir (if not set, will automatically set)
# checkpoint: full path of model to be used to decode (if not set, final model will be used)
# config: model configuration file (if not set, will automatically set)
# feats: list or directory of feature files 
# }}}
outdir= 
checkpoint=
config=
feats=
n_gpus=1

#######################################
#            OHTER SETTING            #
#######################################
ARCTIC_DB_ROOT=downloads
tag=

# parse options
. parse_options.sh

# set params
train=tr_wo_"$(IFS=_; echo "${eval_spks[*]}")"
eval=ev_wo_"$(IFS=_; echo "${eval_spks[*]}")"

# stop when error occured
set -e
# }}}


# STAGE 0 {{{
if [ `echo ${stage} | grep 0` ];then
    echo "###########################################################"
    echo "#                 DATA PREPARATION STEP                   #"
    echo "###########################################################"
    if [ ! -e ${ARCTIC_DB_ROOT} ];then
        mkdir -p ${ARCTIC_DB_ROOT}
        cd ${ARCTIC_DB_ROOT}
        for id in bdl slt rms clb jmk ksp awb;do
            wget http://festvox.org/cmu_arctic/cmu_arctic/packed/cmu_us_${id}_arctic-0.95-release.tar.bz2
            tar xf cmu_us_${id}*.tar.bz2
        done
        rm *.tar.bz2
        cd ../
    fi
    [ ! -e data/${train} ] && mkdir -p data/${train}
    [ ! -e data/${eval} ] && mkdir -p data/${eval}
    [ -e data/${train}/wav.scp ] && rm data/${train}/wav.scp
    [ -e data/${eval}/wav.scp ] && rm data/${eval}/wav.scp
    for spk in ${train_spks[@]};do
        find ${ARCTIC_DB_ROOT}/cmu_us_${spk}_arctic/wav -name "*.wav" \
            | sort | head -n 1028 >> data/${train}/wav.scp
    done
    for spk in ${eval_spks[@]};do
        find ${ARCTIC_DB_ROOT}/cmu_us_${spk}_arctic/wav -name "*.wav" \
           | sort | tail -n 104 >> data/${eval}/wav.scp
    done
fi
# }}}


# STAGE 1 {{{
if [ `echo ${stage} | grep 1` ];then
    echo "###########################################################"
    echo "#               FEATURE EXTRACTION STEP                   #"
    echo "###########################################################"
    for spk in ${train_spks[@]};do
        [ ! -e exp/feature_extract/${train} ] && mkdir -p exp/feature_extract/${train}
        # make scp of each speaker
        scp=exp/feature_extract/${train}/wav.${spk}.scp
        cat data/${train}/wav.scp | grep ${spk} > ${scp}
        # set f0 range 
        minf0=`cat conf/${spk}.f0 | awk '{print $1}'`
        maxf0=`cat conf/${spk}.f0 | awk '{print $2}'`
        # feature extract
        ${train_cmd} --num-threads ${n_jobs} exp/feature_extract/featture_extract_${train}.${spk}.log \
            feature_extract.py \
                --waveforms ${scp} \
                --wavdir wav/${train}/${spk} \
                --hdf5dir hdf5/${train}/${spk} \
                --fs ${fs} \
                --shiftms ${shiftms} \
                --minf0 ${minf0} \
                --maxf0 ${maxf0} \
                --mcep_dim ${mcep_dim} \
                --mcep_alpha ${mcep_alpha} \
                --highpass_cutoff ${highpass_cutoff} \
                --fftl ${fftl} \
                --n_jobs ${n_jobs}
        # check the number of feature files
        n_wavs=`cat ${scp} | wc -l`
        n_feats=`find hdf5/${train}/${spk} -name "*.h5" | wc -l`
        echo "${n_feats}/${n_wavs} files are successfully processed."
    done
    # make scp files
    find wav/${train} -name "*.wav" | sort > data/${train}/wav_filtered.scp
    find hdf5/${train} -name "*.h5" | sort > data/${train}/feats.scp

    for spk in ${eval_spks[@]};do
        [ ! -e exp/feature_extract/${eval} ] && mkdir -p exp/feature_extract/${eval}
        # make scp of each speaker
        scp=exp/feature_extract/${eval}/wav.${spk}.scp
        cat data/${eval}/wav.scp | grep ${spk} > ${scp}
        # set f0 range 
        minf0=`cat conf/${spk}.f0 | awk '{print $1}'`
        maxf0=`cat conf/${spk}.f0 | awk '{print $2}'`
        # feature extract
        ${train_cmd} --num-threads ${n_jobs} exp/feature_extract/featture_extract_${eval}.${spk}.log \
            feature_extract.py \
                --waveforms ${scp} \
                --wavdir wav/${eval}/${spk} \
                --hdf5dir hdf5/${eval}/${spk} \
                --fs ${fs} \
                --shiftms ${shiftms} \
                --minf0 ${minf0} \
                --maxf0 ${maxf0} \
                --mcep_dim ${mcep_dim} \
                --mcep_alpha ${mcep_alpha} \
                --highpass_cutoff ${highpass_cutoff} \
                --fftl ${fftl} \
                --n_jobs ${n_jobs}
        # check the number of feature files
        n_wavs=`cat ${scp} | wc -l`
        n_feats=`find hdf5/${eval}/${spk} -name "*.h5" | wc -l`
        echo "${n_feats}/${n_wavs} files are successfully processed."
    done
    # make scp files
    find wav/${eval} -name "*.wav" | sort > data/${eval}/wav_filtered.scp
    find hdf5/${eval} -name "*.h5" | sort > data/${eval}/feats.scp
fi
# }}}


# STAGE 2 {{{
if [ `echo ${stage} | grep 2` ] && ${use_noise_shaping};then
    echo "###########################################################"
    echo "#              CALCULATE STATISTICS STEP                  #"
    echo "###########################################################"
    ${train_cmd} exp/calculate_statistics/calc_stats_${train}.log \
        calc_stats.py \
            --feats data/${train}/feats.scp \
            --stats data/${train}/stats.h5
    echo "statistics are successfully calculated."
fi
# }}}


# STAGE 3 {{{
if [ `echo ${stage} | grep 3` ] && ${use_noise_shaping};then
    echo "###########################################################"
    echo "#                   NOISE SHAPING STEP                    #"
    echo "###########################################################"
    [ ! -e exp/noise_shaping ] && mkdir -p exp/noise_shaping
    for spk in ${train_spks[@]};do
        # make scp of each speaker
        scp=exp/noise_shaping/wav_filtered.${spk}.scp
        cat data/${train}/wav_filtered.scp | grep ${spk} > ${scp}
        ${train_cmd} --num-threads ${n_jobs} exp/noise_shaping/noise_shaping_apply.${spk}.log \
            noise_shaping.py \
                --waveforms ${scp} \
                --stats data/${train}/stats.h5 \
                --writedir wav_ns/${train}/${spk} \
                --fs ${fs} \
                --shiftms ${shiftms} \
                --fftl ${fftl} \
                --mcep_dim_start 2 \
                --mcep_dim_end $(( 2 + mcep_dim +1 )) \
                --mcep_alpha ${mcep_alpha} \
                --mag ${mag} \
                --inv true \
                --n_jobs ${n_jobs}
        # check the number of feature files
        n_wavs=`cat ${scp} | wc -l`
        n_ns=`find wav_ns/${train}/${spk} -name "*.wav" | wc -l`
        echo "${n_ns}/${n_wavs} files are successfully processed."
    done
    # make scp files
    find wav_ns/${train} -name "*.wav" | sort > data/${train}/wav_ns.scp
fi # }}}


# STAGE 4 {{{
# set variables
if [ ! -n "${tag}" ];then
    expdir=exp/tr_arctic_16k_si_open_"$(IFS=_; echo "${eval_spks[*]}")"_lr${lr}_wd${weight_decay}_bs${batch_size}
    if ${use_noise_shaping};then
        expdir=${expdir}_ns
    fi
    if ${use_upsampling};then
        expdir=${expdir}_up
    fi
else
    expdir=exp/tr_arctic_${tag}
fi
if [ `echo ${stage} | grep 4` ];then
    echo "###########################################################"
    echo "#               WAVENET TRAINING STEP                     #"
    echo "###########################################################"
    if ${use_noise_shaping};then
        waveforms=data/${train}/wav_ns.scp
    else
        waveforms=data/${train}/wav_filtered.scp
    fi
    if ${use_upsampling};then
        upsampling_factor=`echo "${shiftms} * ${fs} / 1000" | bc`
    else
        upsampling_factor=0
    fi
    ${cuda_cmd} ${expdir}/log/${train}.log \
        train.py \
            --waveforms ${waveforms} \
            --feats data/${train}/feats.scp \
            --stats data/${train}/stats.h5 \
            --expdir ${expdir} \
            --n_quantize ${n_quantize} \
            --n_aux ${n_aux} \
            --n_resch ${n_resch} \
            --n_skipch ${n_skipch} \
            --dilation_depth ${dilation_depth} \
            --dilation_repeat ${dilation_repeat} \
            --lr ${lr} \
            --weight_decay ${weight_decay} \
            --iters ${iters} \
            --batch_size ${batch_size} \
            --checkpoints ${checkpoints} \
            --use_speaker_code ${use_speaker_code} \
            --upsampling_factor ${upsampling_factor}
fi
# }}}


# STAGE 5 {{{
if [ `echo ${stage} | grep 5` ];then
    echo "###########################################################"
    echo "#               WAVENET DECODING STEP                     #"
    echo "###########################################################"
    [ ! -n "${outdir}" ] && outdir=${expdir}/wav
    [ ! -n "${checkpoint}" ] && checkpoint=${expdir}/checkpoint-final.pkl
    [ ! -n "${config}" ] && config=${expdir}/model.conf
    [ ! -n "${feats}" ] && feats=data/${eval}/feats.scp
    [ ! -e exp/decoding ] && mkdir -p exp/decoding
    for spk in ${eval_spks[@]};do
        scp=exp/decoding/feats.${spk}.scp
        cat $feats | grep ${spk} > ${scp}
    done
    ${cuda_cmd} --num-threads ${n_jobs} JOB=1:${#eval_spks[@]} \
        exp/decoding/decode_${eval}.JOB.log \
        decode.py \
            --feats ${scp} \
            --stats data/${train}/stats.h5 \
            --outdir ${outdir}/${eval_spks[JOB]} \
            --checkpoint ${checkpoint} \
            --config ${expdir}/model.conf \
            --fs ${fs} \
            --n_jobs ${n_jobs} \
            --n_gpus ${n_gpus} 
fi
# }}}


# STAGE 6 {{{
if [ `echo ${stage} | grep 6` ] && ${use_noise_shaping};then
    echo "###########################################################"
    echo "#             RESTORE NOISE SHAPING STEP                  #"
    echo "###########################################################"
    [ ! -n "${outdir}" ] && outdir=${expdir}/wav
    for spk in ${eval_spks[@]};do
        scp=exp/noise_shaping/wav_generated.${spk}.scp
        find ${outdir}/${spk} -name "*.wav" | sort > ${scp}
    done
    ${train_cmd} --num-threads ${n_jobs} JOB=1:${#eval_spks[@]} \
        exp/noise_shaping/noise_shaping_restore.JOB.log \
        noise_shaping.py \
            --waveforms ${scp} \
            --stats data/${train}/stats.h5 \
            --writedir ${outdir}_restored/${eval_spks[JOB]} \
            --fs ${fs} \
            --shiftms ${shiftms} \
            --fftl ${fftl} \
            --mcep_dim_start 2 \
            --mcep_dim_end $(( 2 + mcep_dim +1 )) \
            --mcep_alpha ${mcep_alpha} \
            --mag ${mag} \
            --inv false \
            --n_jobs ${n_jobs}
fi
# }}}<|MERGE_RESOLUTION|>--- conflicted
+++ resolved
@@ -23,22 +23,6 @@
 stage=0123456
 
 #######################################
-<<<<<<< HEAD
-#            PATH SETTING             #
-#######################################
-# {{{
-# train: train directory name tag
-# eval: eval directory name tag
-# tag: experiment name tag (if empty, automatically set)
-# }}}
-ARCTIC_DB_ROOT=downloads
-train_spks=(rms clb slt ksp jmk)
-eval_spks=(bdl)
-tag=
-
-#######################################
-=======
->>>>>>> a6100023
 #          FEATURE SETTING            #
 #######################################
 # {{{
