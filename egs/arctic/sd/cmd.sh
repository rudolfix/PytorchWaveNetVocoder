# you can change cmd.sh depending on what type of queue you are using.
# If you have no queueing system and want to run on a local machine, you
# can change all instances 'queue.pl' to run.pl (but be careful and run
# commands one by one: most recipes will exhaust the memory on your
# machine).  queue.pl works with GridEngine (qsub).  slurm.pl works
# with slurm.  Different queues are configured differently, with different
# queue names and different ways of specifying things like memory;
# to account for these differences you can create and edit the file
# conf/queue.conf to match your queue's configuration.  Search for
# conf/queue.conf in http://kaldi-asr.org/doc/queue.html for more information,
# or search for the string 'default_config' in utils/queue.pl or utils/slurm.pl.

<<<<<<< HEAD
export train_cmd="run.pl"
export cuda_cmd="run.pl --gpu 1"
=======
# for local
export train_cmd="run.pl"
export cuda_cmd="run.pl --gpu 1"

# for slurm (you can change configuration file "conf/slurm.conf")
>>>>>>> a6100023
# export train_cmd="slurm.pl --config conf/slurm.conf"
# export cuda_cmd="slurm.pl --hpc_gpu 1 --config conf/slurm.conf"<|MERGE_RESOLUTION|>--- conflicted
+++ resolved
@@ -10,15 +10,10 @@
 # conf/queue.conf in http://kaldi-asr.org/doc/queue.html for more information,
 # or search for the string 'default_config' in utils/queue.pl or utils/slurm.pl.
 
-<<<<<<< HEAD
-export train_cmd="run.pl"
-export cuda_cmd="run.pl --gpu 1"
-=======
 # for local
 export train_cmd="run.pl"
 export cuda_cmd="run.pl --gpu 1"
 
 # for slurm (you can change configuration file "conf/slurm.conf")
->>>>>>> a6100023
 # export train_cmd="slurm.pl --config conf/slurm.conf"
 # export cuda_cmd="slurm.pl --hpc_gpu 1 --config conf/slurm.conf"